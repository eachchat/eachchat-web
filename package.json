--- conflicted
+++ resolved
@@ -63,10 +63,6 @@
     "matrix-js-sdk": "11.1.0",
     "matrix-react-sdk": "3.22.0",
     "matrix-widget-api": "^0.1.0-beta.14",
-<<<<<<< HEAD
-    "@matrix-org/olm": "https://gitlab.matrix.org/api/v4/projects/27/packages/npm/@matrix-org/olm/-/@matrix-org/olm-3.2.3.tgz",
-=======
->>>>>>> 3a67dc18
     "prop-types": "^15.7.2",
     "react": "^16.14.0",
     "react-dom": "^16.14.0",
