{
  "name": "vector-web",
  "version": "0.7.3",
  "description": "Vector webapp",
  "author": "matrix.org",
  "repository": {
    "type": "git",
    "url": "https://github.com/vector-im/vector-web"
  },
  "license": "Apache-2.0",
  "style": "bundle.css",
  "matrix-react-parent": "matrix-react-sdk",
  "scripts": {
    "reskindex": "reskindex -h src/header",
    "build:emojione": "cpx \"node_modules/emojione/assets/svg/*\" vector/emojione/svg/",
    "build:modernizr": "modernizr -c .modernizr.json -d src/vector/modernizr.js",
    "build:css": "catw \"src/skins/vector/css/**/*.css\" -o vector/components.css --no-watch",
    "build:compile": "babel --source-maps -d lib src",
    "build:bundle": "NODE_ENV=production webpack -p lib/vector/index.js vector/bundle.js",
    "build:bundle:dev": "NODE_ENV=production webpack --optimize-occurence-order lib/vector/index.js vector/bundle.js",
<<<<<<< HEAD
    "build": "npm run build:css && npm run build:emojione && npm run build:compile && npm run build:bundle",
    "build:dev": "npm run build:css && npm run build:compile && npm run build:bundle:dev",
=======
    "build:staticfiles": "scripts/staticfiles.js",
    "build": "npm run build:staticfiles && npm run build:css && npm run build:compile && npm run build:bundle",
    "build:dev": "npm run build:staticfiles && npm run build:css && npm run build:compile && npm run build:bundle:dev",
>>>>>>> ee2329d2
    "package": "scripts/package.sh",
    "start:emojione": "cpx \"node_modules/emojione/assets/svg/*\" vector/emojione/svg/ -w",
    "start:js": "webpack -w src/vector/index.js vector/bundle.js",
    "start:js:prod": "NODE_ENV=production webpack -w src/vector/index.js vector/bundle.js",
    "start:skins:css": "catw \"src/skins/vector/css/**/*.css\" -o vector/components.css",
    "//cache": "Note the -c 1 below due to https://code.google.com/p/chromium/issues/detail?id=508270",
<<<<<<< HEAD
    "start": "parallelshell \"npm run start:js\" \"npm run start:emojione\" \"npm run start:skins:css\" \"http-server -c 1 vector\"",
    "start:prod": "parallelshell \"npm run start:js:prod\" \"npm run start:skins:css\" \"http-server -c 1 vector\"",
    "clean": "rimraf lib vector/bundle.css vector/bundle.js vector/bundle.js.map vector/webpack.css* vector/emojione",
=======
    "start": "parallelshell \"npm run build:staticfiles\" \"npm run start:js\" \"npm run start:skins:css\" \"http-server -c 1 vector\"",
    "start:prod": "parallelshell \"npm run build:staticfiles\" \"npm run start:js:prod\" \"npm run start:skins:css\" \"http-server -c 1 vector\"",
    "clean": "rimraf lib vector/olm.js vector/bundle.css vector/bundle.js vector/bundle.js.map vector/webpack.css*",
>>>>>>> ee2329d2
    "prepublish": "npm run build:css && npm run build:compile",
    "test": "karma start --single-run=true --autoWatch=false --browsers PhantomJS --colors=false",
    "test:multi": "karma start"
  },
  "dependencies": {
    "babel-polyfill": "^6.5.0",
    "browser-request": "^0.3.3",
    "classnames": "^2.1.2",
    "draft-js": "^0.7.0",
    "extract-text-webpack-plugin": "^0.9.1",
    "filesize": "^3.1.2",
    "flux": "~2.0.3",
    "gemini-scrollbar": "matrix-org/gemini-scrollbar#b302279",
    "gfm.css": "^1.1.1",
    "highlight.js": "^9.0.0",
    "linkifyjs": "^2.0.0-beta.4",
    "matrix-js-sdk": "matrix-org/matrix-js-sdk#develop",
    "matrix-react-sdk": "matrix-org/matrix-react-sdk#develop",
    "modernizr": "^3.1.0",
    "q": "^1.4.1",
    "react": "^15.2.1",
    "react-dnd": "^2.1.4",
    "react-dnd-html5-backend": "^2.1.2",
    "react-dom": "^15.2.1",
    "react-gemini-scrollbar": "matrix-org/react-gemini-scrollbar#5e97aef",
    "sanitize-html": "^1.11.1"
  },
  "devDependencies": {
    "babel": "^5.8.23",
    "babel-core": "^5.8.25",
    "babel-loader": "^5.3.2",
    "catw": "^1.0.1",
    "cpx": "^1.3.2",
    "css-raw-loader": "^0.1.1",
    "emojione": "^2.2.3",
    "expect": "^1.16.0",
    "fs-extra": "^0.30.0",
    "http-server": "^0.8.4",
    "json-loader": "^0.5.3",
    "karma": "^0.13.22",
    "karma-chrome-launcher": "^0.2.3",
    "karma-cli": "^0.1.2",
    "karma-junit-reporter": "^0.4.1",
    "karma-mocha": "^0.2.2",
    "karma-phantomjs-launcher": "^1.0.0",
    "karma-sourcemap-loader": "^0.3.7",
    "karma-webpack": "^1.7.0",
    "mocha": "^2.4.5",
    "parallelshell": "^1.2.0",
    "phantomjs-prebuilt": "^2.1.7",
    "react-addons-perf": "^15.0",
    "react-addons-test-utils": "^15.0.1",
    "rimraf": "^2.4.3",
    "source-map-loader": "^0.1.5",
    "webpack": "^1.12.14"
  },
  "optionalDependencies": {
    "olm": "https://matrix.org/packages/npm/olm/olm-1.0.0.tgz"
  }
}<|MERGE_RESOLUTION|>--- conflicted
+++ resolved
@@ -18,29 +18,18 @@
     "build:compile": "babel --source-maps -d lib src",
     "build:bundle": "NODE_ENV=production webpack -p lib/vector/index.js vector/bundle.js",
     "build:bundle:dev": "NODE_ENV=production webpack --optimize-occurence-order lib/vector/index.js vector/bundle.js",
-<<<<<<< HEAD
-    "build": "npm run build:css && npm run build:emojione && npm run build:compile && npm run build:bundle",
-    "build:dev": "npm run build:css && npm run build:compile && npm run build:bundle:dev",
-=======
     "build:staticfiles": "scripts/staticfiles.js",
-    "build": "npm run build:staticfiles && npm run build:css && npm run build:compile && npm run build:bundle",
-    "build:dev": "npm run build:staticfiles && npm run build:css && npm run build:compile && npm run build:bundle:dev",
->>>>>>> ee2329d2
+    "build": "npm run build:staticfiles && npm run build:emojione && npm run build:css && npm run build:compile && npm run build:bundle",
+    "build:dev": "npm run build:staticfiles && npm run build:emojione && npm run build:css && npm run build:compile && npm run build:bundle:dev",
     "package": "scripts/package.sh",
     "start:emojione": "cpx \"node_modules/emojione/assets/svg/*\" vector/emojione/svg/ -w",
     "start:js": "webpack -w src/vector/index.js vector/bundle.js",
     "start:js:prod": "NODE_ENV=production webpack -w src/vector/index.js vector/bundle.js",
     "start:skins:css": "catw \"src/skins/vector/css/**/*.css\" -o vector/components.css",
     "//cache": "Note the -c 1 below due to https://code.google.com/p/chromium/issues/detail?id=508270",
-<<<<<<< HEAD
-    "start": "parallelshell \"npm run start:js\" \"npm run start:emojione\" \"npm run start:skins:css\" \"http-server -c 1 vector\"",
-    "start:prod": "parallelshell \"npm run start:js:prod\" \"npm run start:skins:css\" \"http-server -c 1 vector\"",
-    "clean": "rimraf lib vector/bundle.css vector/bundle.js vector/bundle.js.map vector/webpack.css* vector/emojione",
-=======
-    "start": "parallelshell \"npm run build:staticfiles\" \"npm run start:js\" \"npm run start:skins:css\" \"http-server -c 1 vector\"",
-    "start:prod": "parallelshell \"npm run build:staticfiles\" \"npm run start:js:prod\" \"npm run start:skins:css\" \"http-server -c 1 vector\"",
-    "clean": "rimraf lib vector/olm.js vector/bundle.css vector/bundle.js vector/bundle.js.map vector/webpack.css*",
->>>>>>> ee2329d2
+    "start": "parallelshell \"npm run build:staticfiles\" \"npm run start:emojione\" \"npm run start:js\" \"npm run start:skins:css\" \"http-server -c 1 vector\"",
+    "start:prod": "parallelshell \"npm run build:staticfiles\" \"npm run start:emojione\" \"npm run start:js:prod\" \"npm run start:skins:css\" \"http-server -c 1 vector\"",
+    "clean": "rimraf lib vector/olm.js vector/bundle.css vector/bundle.js vector/bundle.js.map vector/webpack.css* vector/emojione",
     "prepublish": "npm run build:css && npm run build:compile",
     "test": "karma start --single-run=true --autoWatch=false --browsers PhantomJS --colors=false",
     "test:multi": "karma start"
