--- conflicted
+++ resolved
@@ -18,20 +18,12 @@
 
 const React = require('react');
 
-<<<<<<< HEAD
 const MatrixClientPeg = require('matrix-react-sdk/lib/MatrixClientPeg');
 const dis = require('matrix-react-sdk/lib/dispatcher');
 const sdk = require('matrix-react-sdk');
+import { _t } from 'matrix-react-sdk/lib/languageHandler';
 const Modal = require('matrix-react-sdk/lib/Modal');
 const Resend = require("matrix-react-sdk/lib/Resend");
-=======
-var MatrixClientPeg = require('matrix-react-sdk/lib/MatrixClientPeg');
-var dis = require('matrix-react-sdk/lib/dispatcher');
-var sdk = require('matrix-react-sdk');
-import { _t } from 'matrix-react-sdk/lib/languageHandler';
-var Modal = require('matrix-react-sdk/lib/Modal');
-var Resend = require("matrix-react-sdk/lib/Resend");
->>>>>>> 73a811aa
 import * as UserSettingsStore from 'matrix-react-sdk/lib/UserSettingsStore';
 
 module.exports = React.createClass({
@@ -83,13 +75,8 @@
                     // display error message stating you couldn't delete this.
                     const code = e.errcode || e.statusCode;
                     Modal.createDialog(ErrorDialog, {
-<<<<<<< HEAD
-                        title: "Error",
-                        description: "You cannot delete this message. (" + code + ")",
-=======
                         title: _t('Error'),
                         description: _t('You cannot delete this message. (%(code)s)', {code: code})
->>>>>>> 73a811aa
                     });
                 }).done();
             },
@@ -219,11 +206,7 @@
           externalURLButton = (
               <div className="mx_MessageContextMenu_field">
                   <a href={ this.props.mxEvent.event.content.external_url }
-<<<<<<< HEAD
-                    rel="noopener" target="_blank" onClick={ this.closeMenu }>Source URL</a>
-=======
                     rel="noopener" target="_blank"  onClick={ this.closeMenu }>{ _t('Source URL') }</a>
->>>>>>> 73a811aa
               </div>
           );
         }
