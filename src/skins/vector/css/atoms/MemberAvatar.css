/*
Copyright 2015 OpenMarket Ltd

Licensed under the Apache License, Version 2.0 (the "License");
you may not use this file except in compliance with the License.
You may obtain a copy of the License at

    http://www.apache.org/licenses/LICENSE-2.0

Unless required by applicable law or agreed to in writing, software
distributed under the License is distributed on an "AS IS" BASIS,
WITHOUT WARRANTIES OR CONDITIONS OF ANY KIND, either express or implied.
See the License for the specific language governing permissions and
limitations under the License.
*/

<<<<<<< HEAD
.mx_MemberAvatar_image {
    z-index: 20;
    border-radius: 20px;
=======
.mx_MemberAvatar {
    position: relative;
>>>>>>> bf91155e
}

.mx_MemberAvatar_initial {
    position: absolute;
    color: #fff;
    text-align: center;
    speak: none;
}

<<<<<<< HEAD
.mx_MemberAvatar {
    position: relative;
=======
.mx_MemberAvatar_image {
    border-radius: 20px;    
>>>>>>> bf91155e
}<|MERGE_RESOLUTION|>--- conflicted
+++ resolved
@@ -14,14 +14,10 @@
 limitations under the License.
 */
 
-<<<<<<< HEAD
 .mx_MemberAvatar_image {
     z-index: 20;
     border-radius: 20px;
-=======
-.mx_MemberAvatar {
     position: relative;
->>>>>>> bf91155e
 }
 
 .mx_MemberAvatar_initial {
@@ -31,11 +27,6 @@
     speak: none;
 }
 
-<<<<<<< HEAD
 .mx_MemberAvatar {
     position: relative;
-=======
-.mx_MemberAvatar_image {
-    border-radius: 20px;    
->>>>>>> bf91155e
 }