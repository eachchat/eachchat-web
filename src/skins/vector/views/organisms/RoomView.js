--- conflicted
+++ resolved
@@ -63,7 +63,6 @@
         this.setState(this.getInitialState());
     },
 
-<<<<<<< HEAD
     onRejectButtonClicked: function(ev) {
         var self = this;
         this.setState({
@@ -81,10 +80,10 @@
                 rejectError: err
             });
         });
-=======
+    },
+
     onSearchClick: function() {
         this.setState({ searching: true });
->>>>>>> e25d31a9
     },
 
     onConferenceNotificationClick: function() {
