--- conflicted
+++ resolved
@@ -9,11 +9,8 @@
   "All Rooms": "All Rooms",
   "All notifications are currently disabled for all targets.": "All notifications are currently disabled for all targets.",
   "An error occurred whilst saving your email notification preferences.": "An error occurred whilst saving your email notification preferences.",
-<<<<<<< HEAD
   "Back": "Back",
-=======
   "Bug report sent": "Bug report sent",
->>>>>>> da9dcc8f
   "Call invitation": "Call invitation",
   "Cancel": "Cancel",
   "Cancel Sending": "Cancel Sending",
